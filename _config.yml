--- conflicted
+++ resolved
@@ -10,11 +10,7 @@
 ############################
 
 # Name of website
-<<<<<<< HEAD
 title: Triple Li
-=======
-title: My website
->>>>>>> ac7d6024
 
 # Your name to show in the footer
 author: Randall Li
@@ -62,20 +58,11 @@
 social-network-links:
   email: "hello@tripleli.com"
   rss: true  # remove this line if you don't want to show an RSS link at the bottom
-<<<<<<< HEAD
   # facebook: deanattali
   github: randallli
   # twitter: daattali
   patreon: TripleLi
   # youtube: c/daattali
-=======
-  facebook: deanattali
-  github: daattali
-  twitter: daattali
-  patreon: DeanAttali
-  youtube: "@daattali"
-  whatsapp: 15551212
->>>>>>> ac7d6024
 #  medium: yourname
 #  reddit: yourname
   linkedin: randallli
